# Change Log

All notable changes to the "code-to-prompt" extension will be documented in this file.

Check [Keep a Changelog](http://keepachangelog.com/) for recommendations on how to structure this file.

<<<<<<< HEAD
## [0.0.6] - 2025-02-14

### Changed

- Version bump for maintenance release

## [0.0.5] - 2025-02-13

### Added

- Enhanced UI with improved file tree visualization
- Token count display for individual files
- Settings dropdown with customizable file separator
- Collapsible folder structure with state persistence
- Copy to clipboard functionality with visual feedback
- Performance improvements with debounced updates
- Batch processing for file selection

## [0.0.3] - 2025-02-12
=======
## [0.0.4] - 2024-03-19

### Added

- Token count display for each file
- Settings dropdown with separator configuration
- Improved file selection state persistence
- Better handling of scroll position state

### Changed

- Enhanced UI with token counts and better visual hierarchy
- Improved directory expansion state persistence
- Better error handling and logging

## [0.0.3] - 2024-03-19
>>>>>>> 52f50a97

### Fixed

- Updated repository URL in documentation to the correct project repository

## [0.0.2] - 2025-02-11

### Fixed

- Added extension icon configuration to display properly in VS Code marketplace

## [0.0.1]

### Added

- Initial release<|MERGE_RESOLUTION|>--- conflicted
+++ resolved
@@ -4,27 +4,6 @@
 
 Check [Keep a Changelog](http://keepachangelog.com/) for recommendations on how to structure this file.
 
-<<<<<<< HEAD
-## [0.0.6] - 2025-02-14
-
-### Changed
-
-- Version bump for maintenance release
-
-## [0.0.5] - 2025-02-13
-
-### Added
-
-- Enhanced UI with improved file tree visualization
-- Token count display for individual files
-- Settings dropdown with customizable file separator
-- Collapsible folder structure with state persistence
-- Copy to clipboard functionality with visual feedback
-- Performance improvements with debounced updates
-- Batch processing for file selection
-
-## [0.0.3] - 2025-02-12
-=======
 ## [0.0.4] - 2024-03-19
 
 ### Added
@@ -41,7 +20,6 @@
 - Better error handling and logging
 
 ## [0.0.3] - 2024-03-19
->>>>>>> 52f50a97
 
 ### Fixed
 
